--- conflicted
+++ resolved
@@ -12,15 +12,9 @@
 from stable_baselines3.common.utils import get_device
 from stable_baselines3.common.vec_env import DummyVecEnv
 
-<<<<<<< HEAD
-from sb3_contrib import ARS, QRDQN, TQC
-
-MODEL_LIST = [TQC, QRDQN, ARS]
-=======
-from sb3_contrib import QRDQN, TQC, TRPO
-
-MODEL_LIST = [TQC, QRDQN, TRPO]
->>>>>>> 3b007ae9
+from sb3_contrib import ARS, QRDQN, TQC, TRPO
+
+MODEL_LIST = [ARS, QRDQN, TQC, TRPO]
 
 
 def select_env(model_class: BaseAlgorithm) -> gym.Env:
