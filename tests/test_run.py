import gym
import pytest
from stable_baselines3.common.env_util import make_vec_env

from sb3_contrib import QRDQN, TQC, TRPO


@pytest.mark.parametrize("ent_coef", ["auto", 0.01, "auto_0.01"])
def test_tqc(ent_coef):
    model = TQC(
        "MlpPolicy",
        "Pendulum-v0",
        policy_kwargs=dict(net_arch=[64, 64]),
        learning_starts=100,
        verbose=1,
        create_eval_env=True,
        ent_coef=ent_coef,
    )
    model.learn(total_timesteps=300, eval_freq=250)


@pytest.mark.parametrize("n_critics", [1, 3])
def test_n_critics(n_critics):
    # Test TQC with different number of critics
    model = TQC(
        "MlpPolicy",
        "Pendulum-v0",
        policy_kwargs=dict(net_arch=[64], n_critics=n_critics),
        learning_starts=100,
        verbose=1,
    )
    model.learn(total_timesteps=300)


def test_sde():
    model = TQC(
        "MlpPolicy",
        "Pendulum-v0",
        policy_kwargs=dict(net_arch=[64]),
        use_sde=True,
        learning_starts=100,
        verbose=1,
    )
    model.learn(total_timesteps=300)
    model.policy.reset_noise()
    model.policy.actor.get_std()


def test_qrdqn():
    model = QRDQN(
        "MlpPolicy",
        "CartPole-v1",
        policy_kwargs=dict(n_quantiles=25, net_arch=[64, 64]),
        learning_starts=100,
        buffer_size=500,
        learning_rate=3e-4,
        verbose=1,
        create_eval_env=True,
    )
    model.learn(total_timesteps=500, eval_freq=250)


<<<<<<< HEAD
@pytest.mark.parametrize("env_id", ["CartPole-v1", "Pendulum-v0"])
def test_trpo(env_id):
    model = TRPO("MlpPolicy", env_id, n_steps=64, seed=0, policy_kwargs=dict(net_arch=[16]), verbose=1)
    model.learn(total_timesteps=500)
=======
@pytest.mark.parametrize("model_class", [TQC, QRDQN])
def test_offpolicy_multi_env(model_class):
    if model_class in [TQC]:
        env_id = "Pendulum-v0"
        policy_kwargs = dict(net_arch=[64], n_critics=1)
    else:
        env_id = "CartPole-v1"
        policy_kwargs = dict(net_arch=[64])

    def make_env():
        env = gym.make(env_id)
        # to check that the code handling timeouts runs
        env = gym.wrappers.TimeLimit(env, 50)
        return env

    env = make_vec_env(make_env, n_envs=2)
    model = model_class(
        "MlpPolicy",
        env,
        policy_kwargs=policy_kwargs,
        learning_starts=100,
        buffer_size=10000,
        verbose=0,
        train_freq=5,
    )
    model.learn(total_timesteps=150)
>>>>>>> b44689b0
<|MERGE_RESOLUTION|>--- conflicted
+++ resolved
@@ -60,12 +60,12 @@
     model.learn(total_timesteps=500, eval_freq=250)
 
 
-<<<<<<< HEAD
 @pytest.mark.parametrize("env_id", ["CartPole-v1", "Pendulum-v0"])
 def test_trpo(env_id):
     model = TRPO("MlpPolicy", env_id, n_steps=64, seed=0, policy_kwargs=dict(net_arch=[16]), verbose=1)
     model.learn(total_timesteps=500)
-=======
+
+
 @pytest.mark.parametrize("model_class", [TQC, QRDQN])
 def test_offpolicy_multi_env(model_class):
     if model_class in [TQC]:
@@ -91,5 +91,4 @@
         verbose=0,
         train_freq=5,
     )
-    model.learn(total_timesteps=150)
->>>>>>> b44689b0
+    model.learn(total_timesteps=150)