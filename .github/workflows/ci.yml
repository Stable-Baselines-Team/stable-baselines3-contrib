# This workflow will install Python dependencies, run tests and lint with a variety of Python versions
# For more information see: https://help.github.com/actions/language-and-framework-guides/using-python-with-github-actions

name: CI

on:
  push:
    branches: [ master ]
  pull_request:
    branches: [ master ]

jobs:
  build:
    # Skip CI if [ci skip] in the commit message
    if: "! contains(toJSON(github.event.commits.*.message), '[ci skip]')"
    runs-on: ubuntu-latest
    strategy:
      matrix:
        python-version: [3.7, 3.8, 3.9]

    steps:
    - uses: actions/checkout@v2
    - name: Set up Python ${{ matrix.python-version }}
      uses: actions/setup-python@v2
      with:
        python-version: ${{ matrix.python-version }}
    - name: Install dependencies
      run: |
        python -m pip install --upgrade pip
        # cpu version of pytorch
<<<<<<< HEAD
        pip install torch==1.11.0+cpu -f https://download.pytorch.org/whl/torch_stable.html
=======
        pip install torch==1.11+cpu -f https://download.pytorch.org/whl/torch_stable.html
>>>>>>> bec00386
        # Install dependencies for docs and tests
        pip install stable_baselines3[extra,tests,docs]
        # Install master version
        pip install git+https://github.com/DLR-RM/stable-baselines3
        pip install .
        # Use headless version
        pip install opencv-python-headless
    - name: Build the doc
      run: |
        make doc
    - name: Type check
      run: |
        make type
    - name: Check codestyle
      run: |
        make check-codestyle
    - name: Lint with flake8
      run: |
        make lint
    - name: Test with pytest
      run: |
        make pytest<|MERGE_RESOLUTION|>--- conflicted
+++ resolved
@@ -28,11 +28,7 @@
       run: |
         python -m pip install --upgrade pip
         # cpu version of pytorch
-<<<<<<< HEAD
-        pip install torch==1.11.0+cpu -f https://download.pytorch.org/whl/torch_stable.html
-=======
         pip install torch==1.11+cpu -f https://download.pytorch.org/whl/torch_stable.html
->>>>>>> bec00386
         # Install dependencies for docs and tests
         pip install stable_baselines3[extra,tests,docs]
         # Install master version
