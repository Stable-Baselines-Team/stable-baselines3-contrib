import os

from setuptools import find_packages, setup

with open(os.path.join("sb3_contrib", "version.txt"), "r") as file_handler:
    __version__ = file_handler.read().strip()


long_description = """

# Stable-Baselines3 - Contrib (SB3-Contrib)

Contrib package for [Stable-Baselines3](https://github.com/DLR-RM/stable-baselines3) - Experimental reinforcement learning (RL) code.
"sb3-contrib" for short.

### What is SB3-Contrib?

A place for RL algorithms and tools that are considered experimental, e.g. implementations of the latest publications. Goal is to keep the simplicity, documentation and style of stable-baselines3 but for less matured implementations.

### Why create this repository?

Over the span of stable-baselines and stable-baselines3, the community has been eager to contribute in form of better logging utilities, environment wrappers, extended support (e.g. different action spaces) and learning algorithms.

However sometimes these utilities were too niche to be considered for stable-baselines or proved to be too difficult to integrate well into the existing code without creating a mess. sb3-contrib aims to fix this by not requiring the neatest code integration with existing code and not setting limits on what is too niche: almost everything remotely useful goes!
We hope this allows us to provide reliable implementations following stable-baselines usual standards (consistent style, documentation, etc) beyond the relatively small scope of utilities in the main repository.


## Features

See documentation for the full list of included features.

**RL Algorithms**:
- [Truncated Quantile Critics (TQC)](https://arxiv.org/abs/2005.04269)
- [Quantile Regression DQN (QR-DQN)](https://arxiv.org/abs/1710.10044)
- [PPO with invalid action masking (MaskablePPO)](https://arxiv.org/abs/2006.14171)

**Gym Wrappers**:
- [Time Feature Wrapper](https://arxiv.org/abs/1712.00378)

## Documentation

Documentation is available online: [https://sb3-contrib.readthedocs.io/](https://sb3-contrib.readthedocs.io/)


## Installation

**Note:** You need the `master` version of [Stable Baselines3](https://github.com/DLR-RM/stable-baselines3/).

To install Stable Baselines3 `master` version:
```
pip install git+https://github.com/DLR-RM/stable-baselines3
```

To install Stable Baselines3 contrib `master` version:
```
pip install git+https://github.com/Stable-Baselines-Team/stable-baselines3-contrib

"""  # noqa:E501


setup(
    name="sb3_contrib",
    packages=[package for package in find_packages() if package.startswith("sb3_contrib")],
    package_data={"sb3_contrib": ["py.typed", "version.txt"]},
    install_requires=[
<<<<<<< HEAD
        "stable_baselines3>=1.2.1a2",
=======
        "stable_baselines3>=1.3.1a3",
>>>>>>> cd0a5e51
    ],
    description="Contrib package of Stable Baselines3, experimental code.",
    author="Antonin Raffin",
    url="https://github.com/Stable-Baselines-Team/stable-baselines3-contrib",
    author_email="antonin.raffin@dlr.de",
    keywords="reinforcement-learning-algorithms reinforcement-learning machine-learning "
    "gym openai stable baselines toolbox python data-science",
    license="MIT",
    long_description=long_description,
    long_description_content_type="text/markdown",
    version=__version__,
    python_requires=">=3.6",
    # PyPI package information.
    classifiers=[
        "Programming Language :: Python :: 3",
        "Programming Language :: Python :: 3.6",
        "Programming Language :: Python :: 3.7",
        "Programming Language :: Python :: 3.8",
        "Programming Language :: Python :: 3.9",
    ],
)

# python setup.py sdist
# python setup.py bdist_wheel
# twine upload --repository-url https://test.pypi.org/legacy/ dist/*
# twine upload dist/*<|MERGE_RESOLUTION|>--- conflicted
+++ resolved
@@ -63,11 +63,7 @@
     packages=[package for package in find_packages() if package.startswith("sb3_contrib")],
     package_data={"sb3_contrib": ["py.typed", "version.txt"]},
     install_requires=[
-<<<<<<< HEAD
-        "stable_baselines3>=1.2.1a2",
-=======
         "stable_baselines3>=1.3.1a3",
->>>>>>> cd0a5e51
     ],
     description="Contrib package of Stable Baselines3, experimental code.",
     author="Antonin Raffin",
