--- conflicted
+++ resolved
@@ -65,11 +65,7 @@
     packages=[package for package in find_packages() if package.startswith("sb3_contrib")],
     package_data={"sb3_contrib": ["py.typed", "version.txt"]},
     install_requires=[
-<<<<<<< HEAD
         "stable_baselines3 @ git+https://github.com/carlosluis/stable-baselines3@fix_tests",
-=======
-        "stable_baselines3>=1.7.0a11",
->>>>>>> 7c4a249f
     ],
     description="Contrib package of Stable Baselines3, experimental code.",
     author="Antonin Raffin",
