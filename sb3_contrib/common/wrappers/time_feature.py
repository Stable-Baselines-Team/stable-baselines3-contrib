from typing import Dict, Union

import gym
import numpy as np
<<<<<<< HEAD
from stable_baselines3.common.type_aliases import Gym26ResetReturn, Gym26StepReturn
=======
from gym import spaces
from stable_baselines3.common.type_aliases import GymObs, GymStepReturn
>>>>>>> 7c4a249f


class TimeFeatureWrapper(gym.Wrapper):
    """
    Add remaining, normalized time to observation space for fixed length episodes.
    See https://arxiv.org/abs/1712.00378 and https://github.com/aravindr93/mjrl/issues/13.

    .. note::

        Only ``gym.spaces.Box`` and ``gym.spaces.Dict`` (``gym.GoalEnv``) 1D observation spaces
        are supported for now.

    :param env: Gym env to wrap.
    :param max_steps: Max number of steps of an episode
        if it is not wrapped in a ``TimeLimit`` object.
    :param test_mode: In test mode, the time feature is constant,
        equal to zero. This allow to check that the agent did not overfit this feature,
        learning a deterministic pre-defined sequence of actions.
    """

    def __init__(self, env: gym.Env, max_steps: int = 1000, test_mode: bool = False):
        assert isinstance(
            env.observation_space, (spaces.Box, spaces.Dict)
        ), "`TimeFeatureWrapper` only supports `gym.spaces.Box` and `spaces.Dict` (`gym.GoalEnv`) observation spaces."

        # Add a time feature to the observation
        if isinstance(env.observation_space, spaces.Dict):
            assert "observation" in env.observation_space.spaces, "No `observation` key in the observation space"
            obs_space = env.observation_space.spaces["observation"]
<<<<<<< HEAD
=======
            assert isinstance(obs_space, spaces.Box), "`TimeFeatureWrapper` only supports `gym.spaces.Box` observation space."
            obs_space = env.observation_space.spaces["observation"]
>>>>>>> 7c4a249f
        else:
            obs_space = env.observation_space

        assert isinstance(obs_space, gym.spaces.Box), "`TimeFeatureWrapper` only supports `gym.spaces.Box` observation space."
        assert len(obs_space.shape) == 1, "Only 1D observation spaces are supported"

        low, high = obs_space.low, obs_space.high
        low, high = np.concatenate((low, [0.0])), np.concatenate((high, [1.0]))  # type: ignore[arg-type]
        self.dtype = obs_space.dtype

<<<<<<< HEAD
        if isinstance(env.observation_space, gym.spaces.Dict):
            env.observation_space.spaces["observation"] = gym.spaces.Box(
                low=low,
                high=high,
                dtype=self.dtype,  # type: ignore[arg-type]
            )
        else:
            env.observation_space = gym.spaces.Box(low=low, high=high, dtype=self.dtype)  # type: ignore[arg-type]
=======
        if isinstance(env.observation_space, spaces.Dict):
            env.observation_space.spaces["observation"] = spaces.Box(low=low, high=high, dtype=self.dtype)
        else:
            env.observation_space = spaces.Box(low=low, high=high, dtype=self.dtype)
>>>>>>> 7c4a249f

        super().__init__(env)

        # Try to infer the max number of steps per episode
        try:
            self._max_steps = env.spec.max_episode_steps
        except AttributeError:
            self._max_steps = None

        # Fallback to provided value
        if self._max_steps is None:
            self._max_steps = max_steps

        self._current_step = 0
        self._test_mode = test_mode

    def reset(self, **kwargs) -> Gym26ResetReturn:
        self._current_step = 0
        obs, info = self.env.reset(**kwargs)
        return self._get_obs(obs), info

    def step(self, action: Union[int, np.ndarray]) -> Gym26StepReturn:
        self._current_step += 1
        obs, reward, done, truncated, info = self.env.step(action)
        return self._get_obs(obs), reward, done, truncated, info

    def _get_obs(self, obs: Union[np.ndarray, Dict[str, np.ndarray]]) -> Union[np.ndarray, Dict[str, np.ndarray]]:
        """
        Concatenate the time feature to the current observation.

        :param obs:
        :return:
        """
        # for mypy
        assert self._max_steps is not None
        # Remaining time is more general
        time_feature = 1 - (self._current_step / self._max_steps)
        if self._test_mode:
            time_feature = 1.0
        time_feature = np.array(time_feature, dtype=self.dtype)  # type: ignore[assignment]

        if isinstance(obs, dict):
            obs["observation"] = np.append(obs["observation"], time_feature)
            return obs
        return np.append(obs, time_feature)<|MERGE_RESOLUTION|>--- conflicted
+++ resolved
@@ -2,12 +2,8 @@
 
 import gym
 import numpy as np
-<<<<<<< HEAD
+from gym import spaces
 from stable_baselines3.common.type_aliases import Gym26ResetReturn, Gym26StepReturn
-=======
-from gym import spaces
-from stable_baselines3.common.type_aliases import GymObs, GymStepReturn
->>>>>>> 7c4a249f
 
 
 class TimeFeatureWrapper(gym.Wrapper):
@@ -37,11 +33,6 @@
         if isinstance(env.observation_space, spaces.Dict):
             assert "observation" in env.observation_space.spaces, "No `observation` key in the observation space"
             obs_space = env.observation_space.spaces["observation"]
-<<<<<<< HEAD
-=======
-            assert isinstance(obs_space, spaces.Box), "`TimeFeatureWrapper` only supports `gym.spaces.Box` observation space."
-            obs_space = env.observation_space.spaces["observation"]
->>>>>>> 7c4a249f
         else:
             obs_space = env.observation_space
 
@@ -52,21 +43,14 @@
         low, high = np.concatenate((low, [0.0])), np.concatenate((high, [1.0]))  # type: ignore[arg-type]
         self.dtype = obs_space.dtype
 
-<<<<<<< HEAD
-        if isinstance(env.observation_space, gym.spaces.Dict):
-            env.observation_space.spaces["observation"] = gym.spaces.Box(
+        if isinstance(env.observation_space, spaces.Dict):
+            env.observation_space.spaces["observation"] = spaces.Box(
                 low=low,
                 high=high,
                 dtype=self.dtype,  # type: ignore[arg-type]
             )
         else:
-            env.observation_space = gym.spaces.Box(low=low, high=high, dtype=self.dtype)  # type: ignore[arg-type]
-=======
-        if isinstance(env.observation_space, spaces.Dict):
-            env.observation_space.spaces["observation"] = spaces.Box(low=low, high=high, dtype=self.dtype)
-        else:
-            env.observation_space = spaces.Box(low=low, high=high, dtype=self.dtype)
->>>>>>> 7c4a249f
+            env.observation_space = spaces.Box(low=low, high=high, dtype=self.dtype)  # type: ignore[arg-type]
 
         super().__init__(env)
 
