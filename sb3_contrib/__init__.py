import os

<<<<<<< HEAD
from sb3_contrib.ars import ARS
=======
from sb3_contrib.ppo_mask import MaskablePPO
>>>>>>> ab24f803
from sb3_contrib.qrdqn import QRDQN
from sb3_contrib.tqc import TQC

# Read version from file
version_file = os.path.join(os.path.dirname(__file__), "version.txt")
with open(version_file, "r") as file_handler:
    __version__ = file_handler.read().strip()<|MERGE_RESOLUTION|>--- conflicted
+++ resolved
@@ -1,10 +1,7 @@
 import os
 
-<<<<<<< HEAD
 from sb3_contrib.ars import ARS
-=======
 from sb3_contrib.ppo_mask import MaskablePPO
->>>>>>> ab24f803
 from sb3_contrib.qrdqn import QRDQN
 from sb3_contrib.tqc import TQC
 
