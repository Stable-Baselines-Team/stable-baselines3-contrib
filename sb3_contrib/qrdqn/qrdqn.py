from typing import Any, Dict, List, Optional, Tuple, Type, TypeVar, Union

import gym
import numpy as np
import torch as th
from stable_baselines3.common.buffers import ReplayBuffer
from stable_baselines3.common.off_policy_algorithm import OffPolicyAlgorithm
from stable_baselines3.common.policies import BasePolicy
from stable_baselines3.common.preprocessing import maybe_transpose
from stable_baselines3.common.type_aliases import GymEnv, MaybeCallback, Schedule
from stable_baselines3.common.utils import get_linear_fn, get_parameters_by_name, is_vectorized_observation, polyak_update

from sb3_contrib.common.utils import quantile_huber_loss
from sb3_contrib.qrdqn.policies import CnnPolicy, MlpPolicy, MultiInputPolicy, QRDQNPolicy

QRDQNSelf = TypeVar("QRDQNSelf", bound="QRDQN")


class QRDQN(OffPolicyAlgorithm):
    """
    Quantile Regression Deep Q-Network (QR-DQN)
    Paper: https://arxiv.org/abs/1710.10044
    Default hyperparameters are taken from the paper and are tuned for Atari games.

    :param policy: The policy model to use (MlpPolicy, CnnPolicy, ...)
    :param env: The environment to learn from (if registered in Gym, can be str)
    :param learning_rate: The learning rate, it can be a function
        of the current progress remaining (from 1 to 0)
    :param buffer_size: size of the replay buffer
    :param learning_starts: how many steps of the model to collect transitions for before learning starts
    :param batch_size: Minibatch size for each gradient update
    :param tau: the soft update coefficient ("Polyak update", between 0 and 1) default 1 for hard update
    :param gamma: the discount factor
    :param train_freq: Update the model every ``train_freq`` steps. Alternatively pass a tuple of frequency and unit
        like ``(5, "step")`` or ``(2, "episode")``.
    :param gradient_steps: How many gradient steps to do after each rollout
        (see ``train_freq`` and ``n_episodes_rollout``)
        Set to ``-1`` means to do as many gradient steps as steps done in the environment
        during the rollout.
    :param replay_buffer_class: Replay buffer class to use (for instance ``HerReplayBuffer``).
        If ``None``, it will be automatically selected.
    :param replay_buffer_kwargs: Keyword arguments to pass to the replay buffer on creation.
    :param optimize_memory_usage: Enable a memory efficient variant of the replay buffer
        at a cost of more complexity.
        See https://github.com/DLR-RM/stable-baselines3/issues/37#issuecomment-637501195
    :param target_update_interval: update the target network every ``target_update_interval``
        environment steps.
    :param exploration_fraction: fraction of entire training period over which the exploration rate is reduced
    :param exploration_initial_eps: initial value of random action probability
    :param exploration_final_eps: final value of random action probability
    :param max_grad_norm: The maximum value for the gradient clipping (if None, no clipping)
    :param tensorboard_log: the log location for tensorboard (if None, no logging)
    :param create_eval_env: Whether to create a second environment that will be
        used for evaluating the agent periodically (Only available when passing string for the environment).
        Caution, this parameter is deprecated and will be removed in the future.
    :param policy_kwargs: additional arguments to be passed to the policy on creation
    :param verbose: the verbosity level: 0 no output, 1 info, 2 debug
    :param seed: Seed for the pseudo random generators
    :param device: Device (cpu, cuda, ...) on which the code should be run.
        Setting it to auto, the code will be run on the GPU if possible.
    :param _init_setup_model: Whether or not to build the network at the creation of the instance
    """

    policy_aliases: Dict[str, Type[BasePolicy]] = {
        "MlpPolicy": MlpPolicy,
        "CnnPolicy": CnnPolicy,
        "MultiInputPolicy": MultiInputPolicy,
    }

    def __init__(
        self,
        policy: Union[str, Type[QRDQNPolicy]],
        env: Union[GymEnv, str],
        learning_rate: Union[float, Schedule] = 5e-5,
        buffer_size: int = 1000000,  # 1e6
        learning_starts: int = 50000,
        batch_size: Optional[int] = 32,
        tau: float = 1.0,
        gamma: float = 0.99,
        train_freq: int = 4,
        gradient_steps: int = 1,
        replay_buffer_class: Optional[ReplayBuffer] = None,
        replay_buffer_kwargs: Optional[Dict[str, Any]] = None,
        optimize_memory_usage: bool = False,
        target_update_interval: int = 10000,
        exploration_fraction: float = 0.005,
        exploration_initial_eps: float = 1.0,
        exploration_final_eps: float = 0.01,
        max_grad_norm: Optional[float] = None,
        tensorboard_log: Optional[str] = None,
        create_eval_env: bool = False,
        policy_kwargs: Optional[Dict[str, Any]] = None,
        verbose: int = 0,
        seed: Optional[int] = None,
        device: Union[th.device, str] = "auto",
        _init_setup_model: bool = True,
    ):

        super().__init__(
            policy,
            env,
            learning_rate,
            buffer_size,
            learning_starts,
            batch_size,
            tau,
            gamma,
            train_freq,
            gradient_steps,
            action_noise=None,  # No action noise
            replay_buffer_class=replay_buffer_class,
            replay_buffer_kwargs=replay_buffer_kwargs,
            policy_kwargs=policy_kwargs,
            tensorboard_log=tensorboard_log,
            verbose=verbose,
            device=device,
            create_eval_env=create_eval_env,
            seed=seed,
            sde_support=False,
            optimize_memory_usage=optimize_memory_usage,
            supported_action_spaces=(gym.spaces.Discrete,),
            support_multi_env=True,
        )

        self.exploration_initial_eps = exploration_initial_eps
        self.exploration_final_eps = exploration_final_eps
        self.exploration_fraction = exploration_fraction
        self.target_update_interval = target_update_interval
        self.max_grad_norm = max_grad_norm
        # "epsilon" for the epsilon-greedy exploration
        self.exploration_rate = 0.0
        # Linear schedule will be defined in `_setup_model()`
        self.exploration_schedule = None
        self.quantile_net, self.quantile_net_target = None, None

        if "optimizer_class" not in self.policy_kwargs:
            self.policy_kwargs["optimizer_class"] = th.optim.Adam
            # Proposed in the QR-DQN paper where `batch_size = 32`
            self.policy_kwargs["optimizer_kwargs"] = dict(eps=0.01 / batch_size)

        if _init_setup_model:
            self._setup_model()

    def _setup_model(self) -> None:
        super()._setup_model()
        self._create_aliases()
        # Copy running stats, see https://github.com/DLR-RM/stable-baselines3/issues/996
        self.batch_norm_stats = get_parameters_by_name(self.quantile_net, ["running_"])
        self.batch_norm_stats_target = get_parameters_by_name(self.quantile_net_target, ["running_"])
        self.exploration_schedule = get_linear_fn(
            self.exploration_initial_eps, self.exploration_final_eps, self.exploration_fraction
        )

    def _create_aliases(self) -> None:
        self.quantile_net = self.policy.quantile_net
        self.quantile_net_target = self.policy.quantile_net_target
        self.n_quantiles = self.policy.n_quantiles

    def _on_step(self) -> None:
        """
        Update the exploration rate and target network if needed.
        This method is called in ``collect_rollouts()`` after each step in the environment.
        """
        if self.num_timesteps % self.target_update_interval == 0:
            polyak_update(self.quantile_net.parameters(), self.quantile_net_target.parameters(), self.tau)
            # Copy running stats, see https://github.com/DLR-RM/stable-baselines3/issues/996
            polyak_update(self.batch_norm_stats, self.batch_norm_stats_target, 1.0)

        self.exploration_rate = self.exploration_schedule(self._current_progress_remaining)
        self.logger.record("rollout/exploration_rate", self.exploration_rate)

    def train(self, gradient_steps: int, batch_size: int = 100) -> None:
        # Switch to train mode (this affects batch norm / dropout)
        self.policy.set_training_mode(True)
        # Update learning rate according to schedule
        self._update_learning_rate(self.policy.optimizer)

        losses = []
        for _ in range(gradient_steps):
            # Sample replay buffer
            replay_data = self.replay_buffer.sample(batch_size, env=self._vec_normalize_env)

            with th.no_grad():
                # Compute the quantiles of next observation
                next_quantiles = self.quantile_net_target(replay_data.next_observations)
                # Compute the greedy actions which maximize the next Q values
                next_greedy_actions = next_quantiles.mean(dim=1, keepdim=True).argmax(dim=2, keepdim=True)
                # Make "n_quantiles" copies of actions, and reshape to (batch_size, n_quantiles, 1)
                next_greedy_actions = next_greedy_actions.expand(batch_size, self.n_quantiles, 1)
                # Follow greedy policy: use the one with the highest Q values
                next_quantiles = next_quantiles.gather(dim=2, index=next_greedy_actions).squeeze(dim=2)
                # 1-step TD target
                target_quantiles = replay_data.rewards + (1 - replay_data.dones) * self.gamma * next_quantiles

            # Get current quantile estimates
            current_quantiles = self.quantile_net(replay_data.observations)

            # Make "n_quantiles" copies of actions, and reshape to (batch_size, n_quantiles, 1).
            actions = replay_data.actions[..., None].long().expand(batch_size, self.n_quantiles, 1)
            # Retrieve the quantiles for the actions from the replay buffer
            current_quantiles = th.gather(current_quantiles, dim=2, index=actions).squeeze(dim=2)

            # Compute Quantile Huber loss, summing over a quantile dimension as in the paper.
            loss = quantile_huber_loss(current_quantiles, target_quantiles, sum_over_quantiles=True)
            losses.append(loss.item())

            # Optimize the policy
            self.policy.optimizer.zero_grad()
            loss.backward()
            # Clip gradient norm
            if self.max_grad_norm is not None:
                th.nn.utils.clip_grad_norm_(self.policy.parameters(), self.max_grad_norm)
            self.policy.optimizer.step()

        # Increase update counter
        self._n_updates += gradient_steps

        self.logger.record("train/n_updates", self._n_updates, exclude="tensorboard")
        self.logger.record("train/loss", np.mean(losses))

    def predict(
        self,
        observation: np.ndarray,
        state: Optional[Tuple[np.ndarray, ...]] = None,
        episode_start: Optional[np.ndarray] = None,
        deterministic: bool = False,
    ) -> Tuple[np.ndarray, Optional[Tuple[np.ndarray, ...]]]:
        """
        Get the policy action from an observation (and optional hidden state).
        Includes sugar-coating to handle different observations (e.g. normalizing images).

        :param observation: the input observation
        :param state: The last hidden states (can be None, used in recurrent policies)
        :param episode_start: The last masks (can be None, used in recurrent policies)
            this correspond to beginning of episodes,
            where the hidden states of the RNN must be reset.
        :param deterministic: Whether or not to return deterministic actions.
        :return: the model's action and the next hidden state
            (used in recurrent policies)
        """
        if not deterministic and np.random.rand() < self.exploration_rate:
            if is_vectorized_observation(maybe_transpose(observation, self.observation_space), self.observation_space):
                if isinstance(self.observation_space, gym.spaces.Dict):
                    n_batch = observation[list(observation.keys())[0]].shape[0]
                else:
                    n_batch = observation.shape[0]
                action = np.array([self.action_space.sample() for _ in range(n_batch)])
            else:
                action = np.array(self.action_space.sample())
        else:
            action, state = self.policy.predict(observation, state, episode_start, deterministic)
        return action, state

    def learn(
        self: QRDQNSelf,
        total_timesteps: int,
        callback: MaybeCallback = None,
        log_interval: int = 4,
        eval_env: Optional[GymEnv] = None,
        eval_freq: int = -1,
        n_eval_episodes: int = 5,
        tb_log_name: str = "QRDQN",
        eval_log_path: Optional[str] = None,
        reset_num_timesteps: bool = True,
<<<<<<< HEAD
        progress_bar: bool = False,
    ) -> OffPolicyAlgorithm:
=======
    ) -> QRDQNSelf:
>>>>>>> e9c97948

        return super().learn(
            total_timesteps=total_timesteps,
            callback=callback,
            log_interval=log_interval,
            eval_env=eval_env,
            eval_freq=eval_freq,
            n_eval_episodes=n_eval_episodes,
            tb_log_name=tb_log_name,
            eval_log_path=eval_log_path,
            reset_num_timesteps=reset_num_timesteps,
            progress_bar=progress_bar,
        )

    def _excluded_save_params(self) -> List[str]:
        return super()._excluded_save_params() + ["quantile_net", "quantile_net_target"]

    def _get_torch_save_params(self) -> Tuple[List[str], List[str]]:
        state_dicts = ["policy", "policy.optimizer"]

        return state_dicts, []<|MERGE_RESOLUTION|>--- conflicted
+++ resolved
@@ -262,12 +262,8 @@
         tb_log_name: str = "QRDQN",
         eval_log_path: Optional[str] = None,
         reset_num_timesteps: bool = True,
-<<<<<<< HEAD
         progress_bar: bool = False,
-    ) -> OffPolicyAlgorithm:
-=======
     ) -> QRDQNSelf:
->>>>>>> e9c97948
 
         return super().learn(
             total_timesteps=total_timesteps,
