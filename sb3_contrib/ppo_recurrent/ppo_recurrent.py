import sys
import time
from copy import deepcopy
from typing import Any, Dict, Optional, Type, TypeVar, Union

import numpy as np
import torch as th
from gym import spaces
from stable_baselines3.common.buffers import RolloutBuffer
from stable_baselines3.common.callbacks import BaseCallback
from stable_baselines3.common.on_policy_algorithm import OnPolicyAlgorithm
from stable_baselines3.common.policies import BasePolicy
from stable_baselines3.common.type_aliases import GymEnv, MaybeCallback, Schedule
from stable_baselines3.common.utils import explained_variance, get_schedule_fn, obs_as_tensor, safe_mean
from stable_baselines3.common.vec_env import VecEnv

from sb3_contrib.common.recurrent.buffers import RecurrentDictRolloutBuffer, RecurrentRolloutBuffer, RecurrentSequenceDictRolloutBuffer, RecurrentSequenceRolloutBuffer
from sb3_contrib.common.recurrent.policies import RecurrentActorCriticPolicy
from sb3_contrib.common.recurrent.type_aliases import RNNStates
from sb3_contrib.ppo_recurrent.policies import CnnLstmPolicy, MlpLstmPolicy, MultiInputLstmPolicy

SelfRecurrentPPO = TypeVar("SelfRecurrentPPO", bound="RecurrentPPO")


class RecurrentPPO(OnPolicyAlgorithm):
    """
    Proximal Policy Optimization algorithm (PPO) (clip version)
    with support for recurrent policies (LSTM).

    Based on the original Stable Baselines 3 implementation.

    Introduction to PPO: https://spinningup.openai.com/en/latest/algorithms/ppo.html

    :param policy: The policy model to use (MlpPolicy, CnnPolicy, ...)
    :param env: The environment to learn from (if registered in Gym, can be str)
    :param learning_rate: The learning rate, it can be a function
        of the current progress remaining (from 1 to 0)
    :param n_steps: The number of steps to run for each environment per update
        (i.e. batch size is n_steps * n_env where n_env is number of environment copies running in parallel)
    :param batch_size: Minibatch size
    :param n_epochs: Number of epoch when optimizing the surrogate loss
    :param gamma: Discount factor
    :param gae_lambda: Factor for trade-off of bias vs variance for Generalized Advantage Estimator
    :param clip_range: Clipping parameter, it can be a function of the current progress
        remaining (from 1 to 0).
    :param clip_range_vf: Clipping parameter for the value function,
        it can be a function of the current progress remaining (from 1 to 0).
        This is a parameter specific to the OpenAI implementation. If None is passed (default),
        no clipping will be done on the value function.
        IMPORTANT: this clipping depends on the reward scaling.
    :param normalize_advantage: Whether to normalize or not the advantage
    :param ent_coef: Entropy coefficient for the loss calculation
    :param vf_coef: Value function coefficient for the loss calculation
    :param max_grad_norm: The maximum value for the gradient clipping
    :param target_kl: Limit the KL divergence between updates,
        because the clipping is not enough to prevent large update
        see issue #213 (cf https://github.com/hill-a/stable-baselines/issues/213)
        By default, there is no limit on the kl div.
    :param tensorboard_log: the log location for tensorboard (if None, no logging)
    :param policy_kwargs: additional arguments to be passed to the policy on creation
    :param verbose: the verbosity level: 0 no output, 1 info, 2 debug
    :param seed: Seed for the pseudo random generators
    :param device: Device (cpu, cuda, ...) on which the code should be run.
        Setting it to auto, the code will be run on the GPU if possible.
    :param _init_setup_model: Whether or not to build the network at the creation of the instance
    """

    policy_aliases: Dict[str, Type[BasePolicy]] = {
        "MlpLstmPolicy": MlpLstmPolicy,
        "CnnLstmPolicy": CnnLstmPolicy,
        "MultiInputLstmPolicy": MultiInputLstmPolicy,
    }

    def __init__(
        self,
        policy: Union[str, Type[RecurrentActorCriticPolicy]],
        env: Union[GymEnv, str],
        learning_rate: Union[float, Schedule] = 3e-4,
        n_steps: int = 128,
        batch_size: Optional[int] = 128,
        whole_sequences: bool = False,
        n_epochs: int = 10,
        gamma: float = 0.99,
        gae_lambda: float = 0.95,
        clip_range: Union[float, Schedule] = 0.2,
        clip_range_vf: Union[None, float, Schedule] = None,
        normalize_advantage: bool = True,
        ent_coef: float = 0.0,
        vf_coef: float = 0.5,
        max_grad_norm: float = 0.5,
        use_sde: bool = False,
        sde_sample_freq: int = -1,
        target_kl: Optional[float] = None,
        tensorboard_log: Optional[str] = None,
        policy_kwargs: Optional[Dict[str, Any]] = None,
        verbose: int = 0,
        seed: Optional[int] = None,
        device: Union[th.device, str] = "auto",
        _init_setup_model: bool = True,
    ):
        super().__init__(
            policy,
            env,
            learning_rate=learning_rate,
            n_steps=n_steps,
            gamma=gamma,
            gae_lambda=gae_lambda,
            ent_coef=ent_coef,
            vf_coef=vf_coef,
            max_grad_norm=max_grad_norm,
            use_sde=use_sde,
            sde_sample_freq=sde_sample_freq,
            tensorboard_log=tensorboard_log,
            policy_kwargs=policy_kwargs,
            verbose=verbose,
            seed=seed,
            device=device,
            _init_setup_model=False,
            supported_action_spaces=(
                spaces.Box,
                spaces.Discrete,
                spaces.MultiDiscrete,
                spaces.MultiBinary,
            ),
        )

        self.batch_size = batch_size
        self.whole_sequences = whole_sequences
        self.n_epochs = n_epochs
        self.clip_range = clip_range
        self.clip_range_vf = clip_range_vf
        self.normalize_advantage = normalize_advantage
        self.target_kl = target_kl
        self._last_lstm_states = None

        if _init_setup_model:
            self._setup_model()

    def _setup_model(self) -> None:
        self._setup_lr_schedule()
        self.set_random_seed(self.seed)

<<<<<<< HEAD
        # 3d batches of whole sequences or 2d batches of constant size
        if self.whole_sequences:
            buffer_cls = (
                RecurrentSequenceDictRolloutBuffer if isinstance(self.observation_space, gym.spaces.Dict) else RecurrentSequenceRolloutBuffer
            )
        else:
            buffer_cls = (
                RecurrentDictRolloutBuffer if isinstance(self.observation_space, gym.spaces.Dict) else RecurrentRolloutBuffer
            )
=======
        buffer_cls = RecurrentDictRolloutBuffer if isinstance(self.observation_space, spaces.Dict) else RecurrentRolloutBuffer
>>>>>>> b5aa9a47

        self.policy = self.policy_class(
            self.observation_space,
            self.action_space,
            self.lr_schedule,
            use_sde=self.use_sde,
            **self.policy_kwargs,  # pytype:disable=not-instantiable
        )
        self.policy = self.policy.to(self.device)

        # We assume that LSTM for the actor and the critic
        # have the same architecture
        lstm = self.policy.lstm_actor

        if not isinstance(self.policy, RecurrentActorCriticPolicy):
            raise ValueError("Policy must subclass RecurrentActorCriticPolicy")

        single_hidden_state_shape = (lstm.num_layers, self.n_envs, lstm.hidden_size)
        # hidden and cell states for actor and critic
        self._last_lstm_states = RNNStates(
            (
                th.zeros(single_hidden_state_shape, device=self.device),
                th.zeros(single_hidden_state_shape, device=self.device),
            ),
            (
                th.zeros(single_hidden_state_shape, device=self.device),
                th.zeros(single_hidden_state_shape, device=self.device),
            ),
        )

        hidden_state_buffer_shape = (self.n_steps, lstm.num_layers, self.n_envs, lstm.hidden_size)

        self.rollout_buffer = buffer_cls(
            self.n_steps,
            self.observation_space,
            self.action_space,
            hidden_state_buffer_shape,
            self.device,
            gamma=self.gamma,
            gae_lambda=self.gae_lambda,
            n_envs=self.n_envs,
        )

        # Initialize schedules for policy/value clipping
        self.clip_range = get_schedule_fn(self.clip_range)
        if self.clip_range_vf is not None:
            if isinstance(self.clip_range_vf, (float, int)):
                assert self.clip_range_vf > 0, "`clip_range_vf` must be positive, pass `None` to deactivate vf clipping"

            self.clip_range_vf = get_schedule_fn(self.clip_range_vf)

    def collect_rollouts(
        self,
        env: VecEnv,
        callback: BaseCallback,
        rollout_buffer: RolloutBuffer,
        n_rollout_steps: int,
    ) -> bool:
        """
        Collect experiences using the current policy and fill a ``RolloutBuffer``.
        The term rollout here refers to the model-free notion and should not
        be used with the concept of rollout used in model-based RL or planning.

        :param env: The training environment
        :param callback: Callback that will be called at each step
            (and at the beginning and end of the rollout)
        :param rollout_buffer: Buffer to fill with rollouts
        :param n_steps: Number of experiences to collect per environment
        :return: True if function returned with at least `n_rollout_steps`
            collected, False if callback terminated rollout prematurely.
        """
        assert isinstance(
            rollout_buffer, (RecurrentRolloutBuffer, RecurrentDictRolloutBuffer, RecurrentSequenceRolloutBuffer, RecurrentSequenceDictRolloutBuffer)
        ), f"{rollout_buffer} doesn't support recurrent policy"

        assert self._last_obs is not None, "No previous observation was provided"
        # Switch to eval mode (this affects batch norm / dropout)
        self.policy.set_training_mode(False)

        n_steps = 0
        rollout_buffer.reset()
        # Sample new weights for the state dependent exploration
        if self.use_sde:
            self.policy.reset_noise(env.num_envs)

        callback.on_rollout_start()

        lstm_states = deepcopy(self._last_lstm_states)

        while n_steps < n_rollout_steps:
            if self.use_sde and self.sde_sample_freq > 0 and n_steps % self.sde_sample_freq == 0:
                # Sample a new noise matrix
                self.policy.reset_noise(env.num_envs)

            with th.no_grad():
                # Convert to pytorch tensor or to TensorDict
                obs_tensor = obs_as_tensor(self._last_obs, self.device)
                episode_starts = th.tensor(self._last_episode_starts, dtype=th.float32, device=self.device)
                actions, values, log_probs, lstm_states = self.policy.forward(obs_tensor, lstm_states, episode_starts)

            actions = actions.cpu().numpy()

            # Rescale and perform action
            clipped_actions = actions
            # Clip the actions to avoid out of bound error
            if isinstance(self.action_space, spaces.Box):
                clipped_actions = np.clip(actions, self.action_space.low, self.action_space.high)

            new_obs, rewards, dones, infos = env.step(clipped_actions)

            self.num_timesteps += env.num_envs

            # Give access to local variables
            callback.update_locals(locals())
            if callback.on_step() is False:
                return False

            self._update_info_buffer(infos)
            n_steps += 1

            if isinstance(self.action_space, spaces.Discrete):
                # Reshape in case of discrete action
                actions = actions.reshape(-1, 1)

            # Handle timeout by bootstraping with value function
            # see GitHub issue #633
            for idx, done_ in enumerate(dones):
                if (
                    done_
                    and infos[idx].get("terminal_observation") is not None
                    and infos[idx].get("TimeLimit.truncated", False)
                ):
                    terminal_obs = self.policy.obs_to_tensor(infos[idx]["terminal_observation"])[0]
                    with th.no_grad():
                        terminal_lstm_state = (
                            lstm_states.vf[0][:, idx : idx + 1, :].contiguous(),
                            lstm_states.vf[1][:, idx : idx + 1, :].contiguous(),
                        )
                        # terminal_lstm_state = None
                        episode_starts = th.tensor([False], dtype=th.float32, device=self.device)
                        terminal_value = self.policy.predict_values(terminal_obs, terminal_lstm_state, episode_starts)[0]
                    rewards[idx] += self.gamma * terminal_value

            rollout_buffer.add(
                self._last_obs,
                actions,
                rewards,
                self._last_episode_starts,
                values,
                log_probs,
                lstm_states=self._last_lstm_states,
            )

            self._last_obs = new_obs
            self._last_episode_starts = dones
            self._last_lstm_states = lstm_states

        with th.no_grad():
            # Compute value for the last timestep
            episode_starts = th.tensor(dones, dtype=th.float32, device=self.device)
            values = self.policy.predict_values(obs_as_tensor(new_obs, self.device), lstm_states.vf, episode_starts)

        rollout_buffer.compute_returns_and_advantage(last_values=values, dones=dones)

        callback.on_rollout_end()

        return True

    def train_whole_sequences(self) -> None:
        """
        Update policy using the currently gathered rollout buffer but do it on 3d batches of whole sequences.
        """
        # Switch to train mode (this affects batch norm / dropout)
        self.policy.set_training_mode(True)
        # Update optimizer learning rate
        self._update_learning_rate(self.policy.optimizer)
        # Compute current clip range
        clip_range = self.clip_range(self._current_progress_remaining)
        # Optional: clip range for the value function
        if self.clip_range_vf is not None:
            clip_range_vf = self.clip_range_vf(self._current_progress_remaining)

        entropy_losses = []
        pg_losses, value_losses = [], []
        clip_fractions = []

        continue_training = True

        # train for n_epochs epochs
        for epoch in range(self.n_epochs):
            approx_kl_divs = []
            # Do a complete pass on the rollout buffer
            for rollout_data in self.rollout_buffer.get(self.batch_size):
                actions = rollout_data.actions
                if isinstance(self.action_space, spaces.Discrete):
                    # Convert discrete action from float to long
                    actions = rollout_data.actions.long()

                # Convert mask from float to bool
                mask = rollout_data.masks > 1e-8

                # Re-sample the noise matrix because the log_std has changed
                if self.use_sde:
                    self.policy.reset_noise(self.batch_size)

                values, log_prob, entropy = self.policy.evaluate_actions_whole_sequence(
                    rollout_data.observations,
                    actions,
                )

                # Normalize advantage
                advantages = rollout_data.advantages
                if self.normalize_advantage:
                    advantages = (advantages - advantages[mask].mean()) / (advantages[mask].std() + 1e-8)

                # ratio between old and new policy, should be one at the first iteration
                ratio = th.exp(log_prob - rollout_data.old_log_prob)

                # clipped surrogate loss
                policy_loss_1 = advantages * ratio
                policy_loss_2 = advantages * th.clamp(ratio, 1 - clip_range, 1 + clip_range)
                policy_loss = -th.mean(th.min(policy_loss_1, policy_loss_2)[mask])

                # Logging
                pg_losses.append(policy_loss.item())
                clip_fraction = th.mean((th.abs(ratio - 1) > clip_range).float()[mask]).item()
                clip_fractions.append(clip_fraction)

                if self.clip_range_vf is None:
                    # No clipping
                    values_pred = values
                else:
                    # Clip the different between old and new value
                    # NOTE: this depends on the reward scaling
                    values_pred = rollout_data.old_values + th.clamp(
                        values - rollout_data.old_values, -clip_range_vf, clip_range_vf
                    )
                # Value loss using the TD(gae_lambda) target
                # Mask padded sequences
                value_loss = th.mean(((rollout_data.returns - values_pred) ** 2)[mask])

                value_losses.append(value_loss.item())

                # Entropy loss favor exploration
                if entropy is None:
                    # Approximate entropy when no analytical form
                    entropy_loss = -th.mean(-log_prob[mask])
                else:
                    entropy_loss = -th.mean(entropy[mask])

                entropy_losses.append(entropy_loss.item())

                loss = policy_loss + self.ent_coef * entropy_loss + self.vf_coef * value_loss

                # Calculate approximate form of reverse KL Divergence for early stopping
                # see issue #417: https://github.com/DLR-RM/stable-baselines3/issues/417
                # and discussion in PR #419: https://github.com/DLR-RM/stable-baselines3/pull/419
                # and Schulman blog: http://joschu.net/blog/kl-approx.html
                with th.no_grad():
                    log_ratio = log_prob - rollout_data.old_log_prob
                    approx_kl_div = th.mean(((th.exp(log_ratio) - 1) - log_ratio)[mask]).cpu().numpy()
                    approx_kl_divs.append(approx_kl_div)

                if self.target_kl is not None and approx_kl_div > 1.5 * self.target_kl:
                    continue_training = False
                    if self.verbose >= 1:
                        print(f"Early stopping at step {epoch} due to reaching max kl: {approx_kl_div:.2f}")
                    break

                # Optimization step
                self.policy.optimizer.zero_grad()
                loss.backward()
                # Clip grad norm
                th.nn.utils.clip_grad_norm_(self.policy.parameters(), self.max_grad_norm)
                self.policy.optimizer.step()

            if not continue_training:
                break

        self._n_updates += self.n_epochs
        explained_var = explained_variance(self.rollout_buffer.values.flatten(), self.rollout_buffer.returns.flatten())

        # Logs
        self.logger.record("train/entropy_loss", np.mean(entropy_losses))
        self.logger.record("train/policy_gradient_loss", np.mean(pg_losses))
        self.logger.record("train/value_loss", np.mean(value_losses))
        self.logger.record("train/approx_kl", np.mean(approx_kl_divs))
        self.logger.record("train/clip_fraction", np.mean(clip_fractions))
        self.logger.record("train/loss", loss.item())
        self.logger.record("train/explained_variance", explained_var)
        if hasattr(self.policy, "log_std"):
            self.logger.record("train/std", th.exp(self.policy.log_std).mean().item())

        self.logger.record("train/n_updates", self._n_updates, exclude="tensorboard")
        self.logger.record("train/clip_range", clip_range)
        if self.clip_range_vf is not None:
            self.logger.record("train/clip_range_vf", clip_range_vf)

    def train(self) -> None:
        """
        Update policy using the currently gathered rollout buffer.
        """
        if self.whole_sequences == True:
            self.train_whole_sequences()
            return

        # Switch to train mode (this affects batch norm / dropout)
        self.policy.set_training_mode(True)
        # Update optimizer learning rate
        self._update_learning_rate(self.policy.optimizer)
        # Compute current clip range
        clip_range = self.clip_range(self._current_progress_remaining)
        # Optional: clip range for the value function
        if self.clip_range_vf is not None:
            clip_range_vf = self.clip_range_vf(self._current_progress_remaining)

        entropy_losses = []
        pg_losses, value_losses = [], []
        clip_fractions = []

        continue_training = True

        # train for n_epochs epochs
        for epoch in range(self.n_epochs):
            approx_kl_divs = []
            # Do a complete pass on the rollout buffer
            for rollout_data in self.rollout_buffer.get(self.batch_size):
                actions = rollout_data.actions
                if isinstance(self.action_space, spaces.Discrete):
                    # Convert discrete action from float to long
                    actions = rollout_data.actions.long().flatten()

                # Convert mask from float to bool
                mask = rollout_data.mask > 1e-8

                # Re-sample the noise matrix because the log_std has changed
                if self.use_sde:
                    self.policy.reset_noise(self.batch_size)

                values, log_prob, entropy = self.policy.evaluate_actions(
                    rollout_data.observations,
                    actions,
                    rollout_data.lstm_states,
                    rollout_data.episode_starts,
                )

                values = values.flatten()
                # Normalize advantage
                advantages = rollout_data.advantages
                if self.normalize_advantage:
                    advantages = (advantages - advantages[mask].mean()) / (advantages[mask].std() + 1e-8)

                # ratio between old and new policy, should be one at the first iteration
                ratio = th.exp(log_prob - rollout_data.old_log_prob)

                # clipped surrogate loss
                policy_loss_1 = advantages * ratio
                policy_loss_2 = advantages * th.clamp(ratio, 1 - clip_range, 1 + clip_range)
                policy_loss = -th.mean(th.min(policy_loss_1, policy_loss_2)[mask])

                # Logging
                pg_losses.append(policy_loss.item())
                clip_fraction = th.mean((th.abs(ratio - 1) > clip_range).float()[mask]).item()
                clip_fractions.append(clip_fraction)

                if self.clip_range_vf is None:
                    # No clipping
                    values_pred = values
                else:
                    # Clip the different between old and new value
                    # NOTE: this depends on the reward scaling
                    values_pred = rollout_data.old_values + th.clamp(
                        values - rollout_data.old_values, -clip_range_vf, clip_range_vf
                    )
                # Value loss using the TD(gae_lambda) target
                # Mask padded sequences
                value_loss = th.mean(((rollout_data.returns - values_pred) ** 2)[mask])

                value_losses.append(value_loss.item())

                # Entropy loss favor exploration
                if entropy is None:
                    # Approximate entropy when no analytical form
                    entropy_loss = -th.mean(-log_prob[mask])
                else:
                    entropy_loss = -th.mean(entropy[mask])

                entropy_losses.append(entropy_loss.item())

                loss = policy_loss + self.ent_coef * entropy_loss + self.vf_coef * value_loss

                # Calculate approximate form of reverse KL Divergence for early stopping
                # see issue #417: https://github.com/DLR-RM/stable-baselines3/issues/417
                # and discussion in PR #419: https://github.com/DLR-RM/stable-baselines3/pull/419
                # and Schulman blog: http://joschu.net/blog/kl-approx.html
                with th.no_grad():
                    log_ratio = log_prob - rollout_data.old_log_prob
                    approx_kl_div = th.mean(((th.exp(log_ratio) - 1) - log_ratio)[mask]).cpu().numpy()
                    approx_kl_divs.append(approx_kl_div)

                if self.target_kl is not None and approx_kl_div > 1.5 * self.target_kl:
                    continue_training = False
                    if self.verbose >= 1:
                        print(f"Early stopping at step {epoch} due to reaching max kl: {approx_kl_div:.2f}")
                    break

                # Optimization step
                self.policy.optimizer.zero_grad()
                loss.backward()
                # Clip grad norm
                th.nn.utils.clip_grad_norm_(self.policy.parameters(), self.max_grad_norm)
                self.policy.optimizer.step()

            if not continue_training:
                break

        self._n_updates += self.n_epochs
        explained_var = explained_variance(self.rollout_buffer.values.flatten(), self.rollout_buffer.returns.flatten())

        # Logs
        self.logger.record("train/entropy_loss", np.mean(entropy_losses))
        self.logger.record("train/policy_gradient_loss", np.mean(pg_losses))
        self.logger.record("train/value_loss", np.mean(value_losses))
        self.logger.record("train/approx_kl", np.mean(approx_kl_divs))
        self.logger.record("train/clip_fraction", np.mean(clip_fractions))
        self.logger.record("train/loss", loss.item())
        self.logger.record("train/explained_variance", explained_var)
        if hasattr(self.policy, "log_std"):
            self.logger.record("train/std", th.exp(self.policy.log_std).mean().item())

        self.logger.record("train/n_updates", self._n_updates, exclude="tensorboard")
        self.logger.record("train/clip_range", clip_range)
        if self.clip_range_vf is not None:
            self.logger.record("train/clip_range_vf", clip_range_vf)

    def learn(
        self: SelfRecurrentPPO,
        total_timesteps: int,
        callback: MaybeCallback = None,
        log_interval: int = 1,
        tb_log_name: str = "RecurrentPPO",
        reset_num_timesteps: bool = True,
        progress_bar: bool = False,
    ) -> SelfRecurrentPPO:
        iteration = 0

        total_timesteps, callback = self._setup_learn(
            total_timesteps,
            callback,
            reset_num_timesteps,
            tb_log_name,
            progress_bar,
        )

        callback.on_training_start(locals(), globals())

        while self.num_timesteps < total_timesteps:

            continue_training = self.collect_rollouts(self.env, callback, self.rollout_buffer, n_rollout_steps=self.n_steps)

            if continue_training is False:
                break

            iteration += 1
            self._update_current_progress_remaining(self.num_timesteps, total_timesteps)

            # Display training infos
            if log_interval is not None and iteration % log_interval == 0:
                time_elapsed = max((time.time_ns() - self.start_time) / 1e9, sys.float_info.epsilon)
                fps = int((self.num_timesteps - self._num_timesteps_at_start) / time_elapsed)
                self.logger.record("time/iterations", iteration, exclude="tensorboard")
                if len(self.ep_info_buffer) > 0 and len(self.ep_info_buffer[0]) > 0:
                    self.logger.record("rollout/ep_rew_mean", safe_mean([ep_info["r"] for ep_info in self.ep_info_buffer]))
                    self.logger.record("rollout/ep_len_mean", safe_mean([ep_info["l"] for ep_info in self.ep_info_buffer]))
                self.logger.record("time/fps", fps)
                self.logger.record("time/time_elapsed", int(time_elapsed), exclude="tensorboard")
                self.logger.record("time/total_timesteps", self.num_timesteps, exclude="tensorboard")
                self.logger.dump(step=self.num_timesteps)

            self.train()

        callback.on_training_end()

        return self<|MERGE_RESOLUTION|>--- conflicted
+++ resolved
@@ -140,19 +140,15 @@
         self._setup_lr_schedule()
         self.set_random_seed(self.seed)
 
-<<<<<<< HEAD
         # 3d batches of whole sequences or 2d batches of constant size
         if self.whole_sequences:
             buffer_cls = (
-                RecurrentSequenceDictRolloutBuffer if isinstance(self.observation_space, gym.spaces.Dict) else RecurrentSequenceRolloutBuffer
+                RecurrentSequenceDictRolloutBuffer if isinstance(self.observation_space, spaces.Dict) else RecurrentSequenceRolloutBuffer
             )
         else:
             buffer_cls = (
-                RecurrentDictRolloutBuffer if isinstance(self.observation_space, gym.spaces.Dict) else RecurrentRolloutBuffer
+                RecurrentDictRolloutBuffer if isinstance(self.observation_space, spaces.Dict) else RecurrentRolloutBuffer
             )
-=======
-        buffer_cls = RecurrentDictRolloutBuffer if isinstance(self.observation_space, spaces.Dict) else RecurrentRolloutBuffer
->>>>>>> b5aa9a47
 
         self.policy = self.policy_class(
             self.observation_space,
