--- conflicted
+++ resolved
@@ -1,14 +1,4 @@
 import warnings
-<<<<<<< HEAD
-from typing import Any, Dict, Optional, Type, TypeVar, Union
-
-import gym
-import torch as th
-import torch.nn.utils
-from stable_baselines3.common.callbacks import BaseCallback
-from stable_baselines3.common.type_aliases import GymEnv, MaybeCallback, Schedule
-from stable_baselines3.common.utils import get_schedule_fn
-=======
 from functools import partial
 from typing import Any, ClassVar, Optional, TypeVar, Union
 
@@ -23,7 +13,6 @@
 from stable_baselines3.common.save_util import load_from_zip_file
 from stable_baselines3.common.type_aliases import GymEnv, MaybeCallback, Schedule
 from stable_baselines3.common.utils import FloatSchedule, safe_mean
->>>>>>> 33889dbb
 
 from sb3_contrib.common.policies import ESPolicy
 from sb3_contrib.common.population_based_algorithm import PopulationBasedAlgorithm
@@ -59,11 +48,6 @@
     :param _init_setup_model: Whether or not to build the network at the creation of the instance
     """
 
-<<<<<<< HEAD
-    def __init__(
-        self,
-        policy: Union[str, Type[ESPolicy]],
-=======
     policy_aliases: ClassVar[dict[str, type[BasePolicy]]] = {
         "MlpPolicy": MlpPolicy,
         "LinearPolicy": LinearPolicy,
@@ -71,8 +55,7 @@
 
     def __init__(
         self,
-        policy: Union[str, type[ARSPolicy]],
->>>>>>> 33889dbb
+        policy: Union[str, type[ESPolicy]],
         env: Union[GymEnv, str],
         n_delta: int = 8,
         n_top: Optional[int] = None,
@@ -93,34 +76,21 @@
             policy,
             env,
             learning_rate=learning_rate,
-<<<<<<< HEAD
             pop_size=2 * n_delta,
             alive_bonus_offset=alive_bonus_offset,
             n_eval_episodes=n_eval_episodes,
-=======
             stats_window_size=stats_window_size,
->>>>>>> 33889dbb
             tensorboard_log=tensorboard_log,
             policy_kwargs=policy_kwargs,
             verbose=verbose,
             device=device,
-<<<<<<< HEAD
-            supported_action_spaces=(gym.spaces.Box, gym.spaces.Discrete),
-=======
             supported_action_spaces=(spaces.Box, spaces.Discrete),
             support_multi_env=True,
->>>>>>> 33889dbb
             seed=seed,
         )
 
         self.n_delta = n_delta
-<<<<<<< HEAD
-        self.delta_std_schedule = get_schedule_fn(delta_std)
-=======
-        self.pop_size = 2 * n_delta
         self.delta_std_schedule = FloatSchedule(delta_std)
-        self.n_eval_episodes = n_eval_episodes
->>>>>>> 33889dbb
 
         if n_top is None:
             n_top = n_delta
@@ -151,139 +121,6 @@
             self.weights = th.zeros_like(self.weights, requires_grad=False)
             self.policy.load_from_vector(self.weights.cpu())
 
-<<<<<<< HEAD
-=======
-    def _mimic_monitor_wrapper(self, episode_rewards: np.ndarray, episode_lengths: np.ndarray) -> None:
-        """
-        Helper to mimic Monitor wrapper and report episode statistics (mean reward, mean episode length).
-
-        :param episode_rewards: List containing per-episode rewards
-        :param episode_lengths:  List containing per-episode lengths (in number of steps)
-        """
-        # Mimic Monitor Wrapper
-        infos = [
-            {"episode": {"r": episode_reward, "l": episode_length}}
-            for episode_reward, episode_length in zip(episode_rewards, episode_lengths)
-        ]
-
-        self._update_info_buffer(infos)
-
-    def _trigger_callback(
-        self,
-        _locals: dict[str, Any],
-        _globals: dict[str, Any],
-        callback: BaseCallback,
-        n_envs: int,
-    ) -> None:
-        """
-        Callback passed to the ``evaluate_policy()`` helper
-        in order to increment the number of timesteps
-        and trigger events in the single process version.
-
-        :param _locals:
-        :param _globals:
-        :param callback: Callback that will be called at every step
-        :param n_envs: Number of environments
-        """
-        self.num_timesteps += n_envs
-        callback.on_step()
-
-    def evaluate_candidates(
-        self, candidate_weights: th.Tensor, callback: BaseCallback, async_eval: Optional[AsyncEval]
-    ) -> th.Tensor:
-        """
-        Evaluate each candidate.
-
-        :param candidate_weights: The candidate weights to be evaluated.
-        :param callback: Callback that will be called at each step
-            (or after evaluation in the multiprocess version)
-        :param async_eval: The object for asynchronous evaluation of candidates.
-        :return: The episodic return for each candidate.
-        """
-
-        batch_steps = 0
-        # returns == sum of rewards
-        candidate_returns = th.zeros(self.pop_size, device=self.device)
-        train_policy = copy.deepcopy(self.policy)
-        # Empty buffer to show only mean over one iteration (one set of candidates) in the logs
-        self.ep_info_buffer = []
-        callback.on_rollout_start()
-
-        if async_eval is not None:
-            # Multiprocess asynchronous version
-            async_eval.send_jobs(candidate_weights, self.pop_size)
-            results = async_eval.get_results()
-
-            for weights_idx, (episode_rewards, episode_lengths) in results:
-                # Update reward to cancel out alive bonus if needed
-                candidate_returns[weights_idx] = sum(episode_rewards) + self.alive_bonus_offset * sum(episode_lengths)
-                batch_steps += np.sum(episode_lengths)
-                self._mimic_monitor_wrapper(episode_rewards, episode_lengths)
-
-            # Combine the filter stats of each process for normalization
-            for worker_obs_rms in async_eval.get_obs_rms():
-                if self._vec_normalize_env is not None:
-                    # worker_obs_rms.count -= self.old_count
-                    self._vec_normalize_env.obs_rms.combine(worker_obs_rms)
-                    # Hack: don't count timesteps twice (between the two are synced)
-                    # otherwise it will lead to overflow,
-                    # in practice we would need two RunningMeanStats
-                    self._vec_normalize_env.obs_rms.count -= self.old_count
-
-            # Synchronise VecNormalize if needed
-            if self._vec_normalize_env is not None:
-                async_eval.sync_obs_rms(self._vec_normalize_env.obs_rms.copy())
-                self.old_count = self._vec_normalize_env.obs_rms.count
-
-            # Hack to have Callback events
-            for _ in range(batch_steps // len(async_eval.remotes)):
-                self.num_timesteps += len(async_eval.remotes)
-                callback.on_step()
-        else:
-            # Single process, synchronous version
-            for weights_idx in range(self.pop_size):
-                # Load current candidate weights
-                train_policy.load_from_vector(candidate_weights[weights_idx].cpu())
-                # Evaluate the candidate
-                episode_rewards, episode_lengths = evaluate_policy(
-                    train_policy,
-                    self.env,
-                    n_eval_episodes=self.n_eval_episodes,
-                    return_episode_rewards=True,
-                    # Increment num_timesteps too (slight mismatch with multi envs)
-                    callback=partial(self._trigger_callback, callback=callback, n_envs=self.env.num_envs),
-                    warn=False,
-                )
-                # Update reward to cancel out alive bonus if needed
-                candidate_returns[weights_idx] = sum(episode_rewards) + self.alive_bonus_offset * sum(episode_lengths)
-                batch_steps += sum(episode_lengths)
-                self._mimic_monitor_wrapper(episode_rewards, episode_lengths)
-
-            # Note: we increment the num_timesteps inside the evaluate_policy()
-            # however when using multiple environments, there will be a slight
-            # mismatch between the number of timesteps used and the number
-            # of calls to the step() method (cf. implementation of evaluate_policy())
-            # self.num_timesteps += batch_steps
-
-        callback.on_rollout_end()
-
-        return candidate_returns
-
-    def dump_logs(self) -> None:
-        """
-        Dump information to the logger.
-        """
-        time_elapsed = max((time.time_ns() - self.start_time) / 1e9, sys.float_info.epsilon)
-        fps = int((self.num_timesteps - self._num_timesteps_at_start) / time_elapsed)
-        if len(self.ep_info_buffer) > 0 and len(self.ep_info_buffer[0]) > 0:
-            self.logger.record("rollout/ep_rew_mean", safe_mean([ep_info["r"] for ep_info in self.ep_info_buffer]))
-            self.logger.record("rollout/ep_len_mean", safe_mean([ep_info["l"] for ep_info in self.ep_info_buffer]))
-        self.logger.record("time/fps", fps)
-        self.logger.record("time/time_elapsed", int(time_elapsed), exclude="tensorboard")
-        self.logger.record("time/total_timesteps", self.num_timesteps, exclude="tensorboard")
-        self.logger.dump(step=self.num_timesteps)
-
->>>>>>> 33889dbb
     def _do_one_update(self, callback: BaseCallback, async_eval: Optional[AsyncEval]) -> None:
         """
         Sample new candidates, evaluate them and then update current policy.
@@ -355,7 +192,6 @@
         :return: the trained model
         """
 
-<<<<<<< HEAD
         return super().learn(
             total_timesteps=total_timesteps,
             callback=callback,
@@ -364,50 +200,4 @@
             reset_num_timesteps=reset_num_timesteps,
             async_eval=async_eval,
             progress_bar=progress_bar,
-        )
-=======
-        total_steps, callback = self._setup_learn(
-            total_timesteps,
-            callback,
-            reset_num_timesteps,
-            tb_log_name,
-            progress_bar,
-        )
-
-        callback.on_training_start(locals(), globals())
-
-        while self.num_timesteps < total_steps:
-            self._update_current_progress_remaining(self.num_timesteps, total_timesteps)
-            self._do_one_update(callback, async_eval)
-            if log_interval is not None and self._n_updates % log_interval == 0:
-                self.dump_logs()
-
-        if async_eval is not None:
-            async_eval.close()
-
-        callback.on_training_end()
-
-        return self
-
-    def set_parameters(
-        self,
-        load_path_or_dict: Union[str, dict[str, dict]],
-        exact_match: bool = True,
-        device: Union[th.device, str] = "auto",
-    ) -> None:
-        # Patched set_parameters() to handle ARS linear policy saved with sb3-contrib < 1.7.0
-        params = None
-        if isinstance(load_path_or_dict, dict):
-            params = load_path_or_dict
-        else:
-            _, params, _ = load_from_zip_file(load_path_or_dict, device=device)
-
-        # Patch to load LinearPolicy saved using sb3-contrib < 1.7.0
-        # See https://github.com/Stable-Baselines-Team/stable-baselines3-contrib/pull/122#issuecomment-1331981230
-        for name in {"weight", "bias"}:
-            if f"action_net.{name}" in params.get("policy", {}):
-                params["policy"][f"action_net.0.{name}"] = params["policy"][f"action_net.{name}"]
-                del params["policy"][f"action_net.{name}"]
-
-        super().set_parameters(params, exact_match=exact_match)
->>>>>>> 33889dbb
+        )